# _Filetote_ plugin for beets

[![MIT license][license image]][license link]
[![CI][ci image]][ci link]
[![GitHub release][github image]][github link]
[![PyPI][pypi_version]][pypi_link]
[![PyPI - Python Version][pypi_python_versions]][pypi_link]

A plugin that moves non-music extra files, attachments, and artifacts during imports and
CLI file manipulation actions (`move`, `modify`, reimport, etc.) for [beets], a music
library manager (and much more!).

This plugin is supported/runs in beets `v1.6.0`.

[beets]: https://beets.io/

## Installing

### Stable

The stable version of the plugin is available from PyPI and can be installed using
`pip3`:

```sh
pip3 install beets-filetote
```

## Configuration

You will need to enable the plugin in beets' `config.yaml`:

```yaml
plugins: filetote
```

It can copy files by file extension:

```yaml
filetote:
  extensions: .cue .log
```

Or copy all non-music files:

```yaml
filetote:
  extensions: .*
```

Or copy files by filename:

```yaml
filetote:
  filenames: song.log
```

Or match based on a "pattern" ([glob pattern]):

```yaml
filetote:
  patterns:
    artworkdir:
      - "[aA]rtwork/"
```

It can look for and target "pairs" (files having the same name as a matching or "paired"
media item/track):

```yaml
filetote:
  pairing:
    enabled: true
```

You can specify pairing to happen to certain extensions, and even target/include only
paired files:

```yaml
filetote:
  pairing:
    enabled: true
    pairing_only: true
    extensions: ".lrc"
```

It can also exclude files by name:

```yaml
filetote:
  exclude: song_lyrics.nfo
```

And print what got left:

```yaml
filetote:
  print_ignored: true
```

`exclude`-d files take precedence over other matching, meaning exclude will override
other matches by either `extensions` or `filenames`.

[glob pattern]: https://docs.python.org/3/library/glob.html#module-glob

### Matching/Handling Files

In order to collect extra files and artifacts, Filetote needs to be told which types of
files it should care about. This can be done using the following:

- Extensions (`ext:`): Specify individual extensions like `.cue` or `.log`, or catch all
  non-music files with `.*`.
- Filenames (`filename:`): Match specific filenames like `cover.jpg` or organize artwork
  with `[aA]rtwork/*`.
- Patterns (`pattern:`): Use flexible glob patterns for more control, like matching all
  logs in a subfolder: `CD1/*.log`.
- Pairing: Move files with the same name as imported music items, like `.lrc` lyrics or
  album logs.

#### Extension (`ext:`)

Filename can match on the extension of the file, in a space-delimited list (i.e., a
string sequence). Take:

```yaml
filetote:
  ext: .lrc .log
```

Any file with either a `.lrc` or `.log` will match.

Use `.*` to match all file extensions.

#### Filename (`filename:`)

Filetote can match on the actual name (including extension) of the file, in a
space-delimited list (string sequence). Take this example:

```yaml
filetote:
  filenames: cover.jpg artifact.nfo
```

This will match if the filename of the given artifact or extra file matches the name
exactly as specified, in this example either `cover.jpg` or `artifact.nfo`. This will
match across any subdirectories, meaning targeting a filename in a specific subdirectory
will not work (this functionality _can_ be achieved using a `pattern`, however).

#### Pattern (`pattern:`)

Filetote can match on a given _pattern_ as specified using [glob patterns]. Paths in the
pattern are relative to the root of the importing album. Hence, if there are
subdirectories in the album's folder (for multidisc setups, for instance, e.g.,
`albumpath/CD1`), the album's path would be the base/root for the pattern (ex:
`CD1/*.jpg`). Patterns will work with or without the proceeding slash (`/`). Note:
Windows users will need to obviously use the appropriate slash (`\`).

Take, for example:

```yaml
filetote:
  patterns:
    artworkdir:
      - "[aA]rtwork/"
```

This will match all files within the given subdirectory of either `artwork/` or
`Artwork/`. Unless specified, `[aA]rtwork/` will grab all non-media files in that
subdirectory irrespective of name or extension (it is equivalent to `[aA]rtwork/*.*`).

Patterns are defined by a _name_ so that any customization for renaming can apply to the
pattern when specifying the path (ex: `pattern:artworkdir`; see the section on renaming
below).

[glob patterns]: https://docs.python.org/3/library/glob.html#module-glob

#### Pairing

Filetote can specially target related files like lyrics or logs with the same name as
music files ("paired" files). This keeps related files together, making your library
even more organized. When enabled, it will match and move those files having the same
name as a matching music file. Pairing can be configured to target only certain
extensions, such as `.lrc`.

**Note:** Pairing takes precedence over other Filetote rules like filename or patterns.

##### Pairing Example Configuration

This example configuration will grab paired `.lrc` files, along with any artwork files:

```yaml
filetote:
  pairing:
    enabled: true
    extensions: ".lrc"
  patterns:
    artworkdir:
          - "[aA]rtwork/"
```

Filetote can also be configured to _only_ target paired files, which will ignore other
Filetote configurations such as filename or patterns as described above. The following
configuration would _only_ target `.lrc` files:

```yaml
filetote:
  pairing:
    enabled: true
    pairing_only: true
    extensions: ".lrc"
```

##### Pairing Renaming

To mainting the concept of "pairs" after importing, it is strongly encouraged to set
the `path` for the paired files to use the media files new name. E.g.:

```yaml
paths:
  paired_ext:.lrc: $albumpath/$medianame_new
```

### Renaming files

Renaming works in much the same way as beets [Path Formats], though with only the below
specified fields (this will change in the future). This plugin supports the below new
path queries, which each takes a single corresponding value. These can be defined in
either the top-level `paths` section of Beet's config or in the `paths` section of
Filetote's config.

[Path Formats]: http://beets.readthedocs.org/en/stable/reference/pathformat.html

New path queries, from _most_ to _least_ specific:

- `filename:`
- `paired_ext:`
- `pattern:`
- `ext:`

Renaming has the following considerations:

- The fields available include [the standard metadata values] of the imported item
  (`$albumartist`, `$album`, `$title`, etc.), along with Filetote-specific values of:
  - `$albumpath`: the entire path of the new destination of the item/track (a useful
  shorthand for when the extra/artifact file will be moved allongside  the item/track).
  - `$old_filename`: the filename of the extra/artifact file before its renamed.
  - `$medianame_old`: the filename of the item/track triggering it, _before_ it's renamed.
  - `$medianame_new`: the filename of the item/track triggering it, _after_ it's renamed.
- The full set of [built in functions] are also supported, with the exception of
  `%aunique` - which will return an empty string.
- `filename:` path query will take precedence over `paired_ext:`, `pattern:`, and `ext:`
  if a given file qualifies for them. `paired_ext:` takes precedence over `pattern:` and
  `ext:`, but is not required. `pattern:` is higher priority than `ext:`.

[the standard metadata values]: https://beets.readthedocs.io/en/stable/reference/pathformat.html#available-values
[built in functions]: http://beets.readthedocs.org/en/stable/reference/pathformat.html#functions

Each template string uses a query syntax for each of the file extensions. For example
the following template string will be applied to `.log` files by using the `ext:` query:

```yaml
paths:
  ext:.log: $albumpath/$artist - $album
```

Or:

```yaml
filetote:
  paths:
    ext:.log: $albumpath/$artist - $album
```

This will rename a log file to:
`~/Music/Artist/2014 - Album/Artist - Album.log`

Or by using the `filename:` query:

```yaml
paths:
  filename:track.log: $albumpath/$artist - $album
```

Or:

```yaml
filetote:
  paths:
    filename:track.log: $albumpath/$artist - $album
```

This will rename the specific `track.log` log file to:
`~/Music/Artist/2014 - Album/Artist - Album.log`

> **Note:** if the rename is set and there are multiple files that qualify, only the
> first will be added to the library (new folder); other files that subsequently match
> will not be saved/renamed. To work around this, `$old_filename` can be used to help
> with adding uniqueness to the name.

### Import Operations

This plugin supports the same operations as beets:

- `copy`
- `move`
- `link` (symlink)
- `harklink`
- `reflink`

These options are mutually exclusive, and there are nuances to how beets (and thus this
plugin) behave when there multiple set. See the [beets import documentation] and [#36]
for more details.

Reimporting has an additional nuance when copying of linking files that are already in
the library, in which files will be moved rather than duplicated. This behavior in
Filetote is identical to that of beets. See the [beets reimport documentation] for more
details.

[beets import documentation]: https://beets.readthedocs.io/en/stable/reference/config.html#importer-options
[#36]: https://github.com/gtronset/beets-filetote/pull/36
[beets reimport documentation]: https://beets.readthedocs.io/en/stable/reference/cli.html#reimporting

### Other CLI Operations

<<<<<<< HEAD
Additional commands such such as `move` or `modify` will also trigger Filetote to handle
files. These commands typically work with [queries], targeting specific files that match
the supplied query. Please note that the operation executed by beets for these commands
do not use the value set in the config file under `import`, they instead are specified
as part of the CLI command.
=======
Additional commands such such as `move`, `modify`, `update`, etc., will also
trigger Filetote to handle files. These commands typically work with [queries],
targeting specific files that match the supplied query. Please note that the
operation executed by beets for these commands do not use the value set in the
config file under `import`, they instead are specified as part of the CLI
command.
>>>>>>> 41289d51

[queries]: https://beets.readthedocs.io/en/stable/reference/query.html

### Examples of `config.yaml`

```yaml
plugins: filetote

paths:
  default: $albumartist/$year - $album/$track - $title
  singleton: Singletons/$artist - $title
  ext:.log: $albumpath/$artist - $album
  ext:.cue: $albumpath/$artist - $album
  paired_ext:.lrc: $albumpath/$medianame_new
  filename:cover.jpg: $albumpath/cover

filetote:
  extensions: .cue .log .jpg
  filename: "cover.jpg"
  pairing:
    enabled: true
    extensions: ".lrc"
  print_ignored: true
```

Or:

```yaml
plugins: filetote

paths:
  default: $albumartist/$year - $album/$track - $title
  singleton: Singletons/$artist - $title

filetote:
  extensions: .cue
  patterns:
    artworkdir:
      - "[sS]cans/"
      - "[aA]rtwork/"
  pairing:
    enabled: true
    extensions: ".lrc"
  paths:
    pattern:artworkdir: $albumpath/artwork
    paired_ext:.lrc: $albumpath/$medianame_old
    filename:cover.jpg: $albumpath/cover  
```

## Multi-Disc and Nested Import Directories

beets imports multi-disc albums as a single unit ([see beets documentation]). By
default, this results in the media importing to a single directory in the library.
Artifacts and extra files in the initial subdirectories will brought by Filetote to the
destination of the file's they're near, resulting in them landing where one would expect.
Because of this, the files will also be moved by Filetote to any specified subdirectory
in the library if the path definition creates "Disc N" subfolders
[as described in the beets documentation].

In short, artifacts and extra files in these scenarios should simply just move/copy as
expected.

[see beets documentation]: https://beets.readthedocs.io/en/stable/faq.html#import-a-multi-disc-album
[as described in the beets documentation]: https://beets.readthedocs.io/en/stable/faq.html#create-disc-n-directories-for-multi-disc-albums

## Why Filetote and Not Other Plugins?

Filetote serves the same core purpose as the [`copyfilertifacts` plugin] and the
[`extrafiles` plugin], however both have lacked in maintenance over the last few years.
There are outstanding bugs in each (though `copyfilertifacts` has seen some recent
activity resolving some). In addition, each are lacking in certain features and
abilities, such as hardlink/reflink support, "paired" file handling, and extending
renaming options. What's more, significant focus has been provided to Filetote around
Python3 conventions, linting, and typing in order to promote healthier code and easier
maintenance.

Filetote strives to encompass all functionality that _both_ `copyfilertifacts`
and `extrafiles` provide, and then some!

[`copyfilertifacts` plugin]: https://github.com/adammillerio/beets-copyartifacts
[`extrafiles` plugin]: https://github.com/Holzhaus/beets-extrafiles

### Migrating from `copyfilertifacts`

Filetote can be configured using nearly identical configuration as `copyfilertifacts`,
simply replacing the name of the plugin in its configuration settings. **There is one
change that's needed if all extensions are desired, as Filetote does not grab all
extensions by default (as `copyfilertifacts` does).** To accommodate, simply explicitly
state all extension using `.*`:

```yaml
filetote:
  extensions: .*
```

Otherwise, simply replacing the name in the config section will work. For example:

```yaml
copyartifacts:
  extensions: .cue .log
```

Would become:

```yaml
filetote:
  extensions: .cue .log
```

Path definitions can also be specified in the way that `copyfileartifacts` does,
alongside other path definitions for beets. E.g.:

```yaml
paths:
  ext:log: $albumpath/$artist - $album
```

### Migrating from `extrafiles`

Filetote can be configured using nearly identical configuration as `extrafiles`, simply
replacing the name of the plugin in its configuration settings. For example:

```yaml
extrafiles:
  patterns:
    all: "*.*"
```

Would become:

```yaml
filetote:
  patterns:
    all: "*.*"
```

Path definitions can also be specified in the way that `extrafiles` does, e.g.:

```yaml
filetote:
  patterns:
    artworkdir:
      - '[sS]cans/'
      - '[aA]rtwork/'
  paths:
    artworkdir: $albumpath/artwork
```

## Version Upgrade Instructions

Certain versoins require changes to configurations as upgrades occur. Please see below
for specific steps for each version.

### `0.4.0`

#### Default extensions is now `None`

As of version `0.4.0`, Filetote no longer set the default for `extensions` to `.*`.
Instead, setting Filetote to collect all extensions needs to be explicitly defined, e.g.:

```yaml
filetote:
  extensions: .*
```

#### Pairing Config Changes

`pairing` has been converted from a boolean to an object with other like-config. Take
the following config:

```yaml
filetote:
  pairing: true
  pairing_only: false
```

These will both now be represented as individual settings within `pairing`:

```yaml
filetote:
  pairing:
    enabled: true
    pairing_only: false
    extensions: ".lrc"
```

Both remain optional and both default to `false`.

<<<<<<< HEAD
## Development

The development version can now be installed with [Poetry], a Python dependency manager
that provides dependency isolation, reproducibility, and streamlined packaging to PyPI.

**1. Install Poetry:**

```sh
python3 -m pip install poetry
```

**2. Clone the repository and install the plugin:**

```sh
git clone https://github.com/gtronset/beets-filetote.git
cd beets-filetote
poetry install
```

**3. Update the config.yaml to utilize the plugin:**

```yaml
pluginpath:
  - /path/to.../beets-filetote/beetsplug
```

**Docker:**

A Docker Compose configuration is available for running the plugin in a controlled
environment. See the `.dev-docker/docker-compose.yml` file for details.

[Poetry]: https://python-poetry.org/

=======
**NOTE:** to mainting the concept of "pairs" after importing, it is strongly
encouraged to set the `path` for the paired files to use the media files new
name. E.g.:

```yaml
paths:
  paired_ext:.lrc: $albumpath/$medianame_new
```

>>>>>>> 41289d51
## Thanks

This plugin originated as a hard fork from [beets-copyartifacts (copyartifacts3)].

Thank you to the original work done by Sami Barakat, Adrian Sampson, along with the
larger [beets](http://beets.io) community.

Please report any issues you may have and feel free to contribute.

[beets-copyartifacts (copyartifacts3)]: https://github.com/adammillerio/beets-copyartifacts

## License

Copyright (c) 2022 Gavin Tronset

Licensed under the [MIT license][license link].

[license image]: https://img.shields.io/badge/License-MIT-blue.svg
[license link]: https://github.com/gtronset/beets-filetote/blob/main/LICENSE
[ci image]: https://github.com/gtronset/beets-filetote/actions/workflows/tox.yml/badge.svg
[ci link]: https://github.com/gtronset/beets-filetote/actions/workflows/tox.yml
[github image]: https://img.shields.io/github/release/gtronset/beets-filetote.svg
[github link]: https://github.com/gtronset/beets-filetote/releases
[pypi_version]: https://img.shields.io/pypi/v/beets-filetote
[pypi_link]: https://pypi.org/project/beets-filetote/
[pypi_python_versions]: https://img.shields.io/pypi/pyversions/beets-filetote<|MERGE_RESOLUTION|>--- conflicted
+++ resolved
@@ -321,20 +321,11 @@
 
 ### Other CLI Operations
 
-<<<<<<< HEAD
 Additional commands such such as `move` or `modify` will also trigger Filetote to handle
 files. These commands typically work with [queries], targeting specific files that match
 the supplied query. Please note that the operation executed by beets for these commands
 do not use the value set in the config file under `import`, they instead are specified
 as part of the CLI command.
-=======
-Additional commands such such as `move`, `modify`, `update`, etc., will also
-trigger Filetote to handle files. These commands typically work with [queries],
-targeting specific files that match the supplied query. Please note that the
-operation executed by beets for these commands do not use the value set in the
-config file under `import`, they instead are specified as part of the CLI
-command.
->>>>>>> 41289d51
 
 [queries]: https://beets.readthedocs.io/en/stable/reference/query.html
 
@@ -523,7 +514,6 @@
 
 Both remain optional and both default to `false`.
 
-<<<<<<< HEAD
 ## Development
 
 The development version can now be installed with [Poetry], a Python dependency manager
@@ -557,17 +547,6 @@
 
 [Poetry]: https://python-poetry.org/
 
-=======
-**NOTE:** to mainting the concept of "pairs" after importing, it is strongly
-encouraged to set the `path` for the paired files to use the media files new
-name. E.g.:
-
-```yaml
-paths:
-  paired_ext:.lrc: $albumpath/$medianame_new
-```
-
->>>>>>> 41289d51
 ## Thanks
 
 This plugin originated as a hard fork from [beets-copyartifacts (copyartifacts3)].
